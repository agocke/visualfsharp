--- conflicted
+++ resolved
@@ -1288,16 +1288,9 @@
     and TransModuleDefs penv z x = List.mapFold (TransModuleDef penv) z x
     and TransModuleDef penv (z: RewriteState) x : ModuleOrNamespaceExpr * RewriteState = 
         match x with 
-<<<<<<< HEAD
         | TMDefRec(isRec,tycons,mbinds,m) -> 
-            let z,mbinds = TransModuleBindings penv z mbinds
-            z,TMDefRec(isRec,tycons,mbinds,m)
-=======
-        | TMDefRec(tycons,binds,mbinds,m) -> 
-            let binds,z = TransValBindings penv z binds
             let mbinds,z = TransModuleBindings penv z mbinds
-            TMDefRec(tycons,binds,mbinds,m),z
->>>>>>> 6591239b
+            TMDefRec(isRec,tycons,mbinds,m),z
         | TMDefLet(bind,m)            -> 
             let bind,z = TransValBinding penv z bind
             TMDefLet(bind,m),z
@@ -1308,26 +1301,17 @@
             let defs,z = TransModuleDefs penv z defs
             TMDefs(defs),z
         | TMAbstract(mexpr) -> 
-<<<<<<< HEAD
-            let z,mexpr = TransModuleExpr penv z mexpr
-            z,TMAbstract(mexpr)
-    and TransModuleBindings penv z binds = List.foldMap (TransModuleBinding penv) z  binds
+            let mexpr,z = TransModuleExpr penv z mexpr
+            TMAbstract(mexpr),z
+    and TransModuleBindings penv z binds = List.mapFold (TransModuleBinding penv) z  binds
     and TransModuleBinding penv z x = 
         match x with 
         | ModuleOrNamespaceBinding.Binding bind -> 
-            let z,bind = TransValBinding penv z bind
-            z,ModuleOrNamespaceBinding.Binding bind
+            let bind,z = TransValBinding penv z bind
+            ModuleOrNamespaceBinding.Binding bind,z
         | ModuleOrNamespaceBinding.Module(nm, rhs) -> 
-            let z,rhs = TransModuleDef penv z rhs
-            z,ModuleOrNamespaceBinding.Module(nm,rhs)
-=======
-            let mexpr,z = TransModuleExpr penv z mexpr
-            TMAbstract(mexpr),z
-    and TransModuleBindings penv z binds = List.mapFold (TransModuleBinding penv) z  binds
-    and TransModuleBinding penv z (ModuleOrNamespaceBinding(nm, rhs)) =
-        let rhs,z = TransModuleDef penv z rhs
-        ModuleOrNamespaceBinding(nm,rhs),z
->>>>>>> 6591239b
+            let rhs,z = TransModuleDef penv z rhs
+            ModuleOrNamespaceBinding.Module(nm,rhs),z
 
     let TransImplFile penv z (TImplFile(fragName,pragmas,moduleExpr,hasExplicitEntryPoint,isScript)) =        
         let moduleExpr,z = TransModuleExpr penv z moduleExpr
