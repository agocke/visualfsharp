﻿<?xml version="1.0" encoding="utf-8"?>
<!-- Copyright (c) Microsoft Corporation.  All Rights Reserved.  See License.txt in the project root for license information. -->
<Project ToolsVersion="4.0" DefaultTargets="Build" xmlns="http://schemas.microsoft.com/developer/msbuild/2003">

  <!-- If Configuration is empty that means we are not being built in VS and so folks need to explicitly pass the different
      values for $(ConfigurationGroup), $(TargetGroup), or $(OSGroup) or accept the defaults for them.
  -->
  <PropertyGroup Condition="'$(Configuration)'==''">
    <ConfigurationGroup Condition="'$(ConfigurationGroup)'==''">Debug</ConfigurationGroup>
    <Configuration>$(ConfigurationGroup)</Configuration>
    <Configuration Condition="'$(TargetGroup)'!=''">$(TargetGroup)_$(Configuration)</Configuration>
    <Configuration Condition="'$(OSGroup)'!='' and '$(OSGroup)'!='AnyOS'">$(OSGroup)_$(Configuration)</Configuration>
  </PropertyGroup>

  <PropertyGroup Condition="'$(Configuration)'!=''">
    <ConfigurationGroup Condition="'$(ConfigurationGroup)'=='' and $(Configuration.ToLower().EndsWith('debug'))">Debug</ConfigurationGroup>
    <ConfigurationGroup Condition="'$(ConfigurationGroup)'=='' and $(Configuration.ToLower().EndsWith('release'))">Release</ConfigurationGroup>
    <ConfigurationGroup Condition="'$(ConfigurationGroup)'==''">Debug</ConfigurationGroup>
  </PropertyGroup>

<<<<<<< HEAD
  <!-- Version number computation -->
  <PropertyGroup>
    <FSCoreVersion>4.5.0.0</FSCoreVersion>
    <FSProductVersion>10.2.2.0</FSProductVersion>
    <FSPackageVersion>10.2.2</FSPackageVersion>
    <VSAssemblyVersion>15.7.0.0</VSAssemblyVersion>
  </PropertyGroup>

  <PropertyGroup>
    <!-- Put build number 0 and today's date if this was a local build -->
    <BUILD_BUILDNUMBER Condition="'$(BUILD_BUILDNUMBER)' == ''">$([System.DateTime]::Now.ToString(yyyyMMdd.0))</BUILD_BUILDNUMBER>

    <!--
    Given $(BUILD_BUILDNUMBER) = '20161225.1'

    Then $(_Build_Year) = 2016
    Then $(_Build_Month) = 12
    Then $(_Build_Day) = 25
    Then $(_Build_Number) = 1
    Then $(Build_FileVersion) = 2016.12.25.1
    -->
    <_Build_Year>$(BUILD_BUILDNUMBER.Substring(0, 4))</_Build_Year>
    <_Build_Month>$(BUILD_BUILDNUMBER.Substring(4, 2))</_Build_Month>
    <_Build_Day>$(BUILD_BUILDNUMBER.Substring(6, 2))</_Build_Day>
    <_Build_Number>$(BUILD_BUILDNUMBER.Substring(9))</_Build_Number>
    <Build_FileVersion>$(_Build_Year).$(_Build_Month).$(_Build_Day).$(_Build_Number)</Build_FileVersion>

    <MicroBuildAssemblyVersion Condition="'$(MicroBuildAssemblyVersion)' == ''">$(FSCoreVersion)</MicroBuildAssemblyVersion>

    <!-- certain delivered F# VS assemblies use a specific MicroBuildAssemblyVersion, otherwise use FSCoreVersion --> 
    <MicroBuildAssemblyVersion Condition="'$(UseFSharpProductVersion)' == 'true'">$(FSProductVersion)</MicroBuildAssemblyVersion> 

    <!-- certain delivered F# VS assemblies use a specific MicroBuildAssemblyVersion, otherwise use FSCoreVersion --> 
    <MicroBuildAssemblyVersion Condition="'$(UseVsMicroBuildAssemblyVersion)' == 'true'">$(VSAssemblyVersion)</MicroBuildAssemblyVersion> 

    <!--

    Given $(BUILD_BUILDNUMBER) = '20161225.1'
    Given $(MicroBuildAssemblyVersion) = '15.4.1.0'

    Then $(BuildTimeStamp_Date) = 161225
    Then $(BuildTimeStamp_Number) = 01
    Then $(BuildTimeStamp) = 16122501
    Then $(MicroBuildAssemblyVersion_WithoutRevision) = 15.4.1
    Then $(VsixPackageVersion) = 15.4.1.16122501
    Then $(NuGetPackageVersionSuffix) = 161225-01

    -->
    <BuildTimeStamp_Date>$(BUILD_BUILDNUMBER.Split('.')[0].Substring(2))</BuildTimeStamp_Date>
    <BuildTimeStamp_Number>$(BUILD_BUILDNUMBER.Split('.')[1].PadLeft(2, '0'))</BuildTimeStamp_Number>
    <BuildTimeStamp>$(BuildTimeStamp_Date)$(BuildTimeStamp_Number)</BuildTimeStamp>
    <MicroBuildAssemblyVersion_WithoutRevision>$(MicroBuildAssemblyVersion.Substring(0, $(MicroBuildAssemblyVersion.LastIndexOf('.'))))</MicroBuildAssemblyVersion_WithoutRevision>
    <VsixPackageVersion>$(MicroBuildAssemblyVersion_WithoutRevision).$(BuildTimeStamp)</VsixPackageVersion>
    <NuGetPackageVersionSuffix>$(BuildTimeStamp_Date)-$(BuildTimeStamp_Number)</NuGetPackageVersionSuffix>
  </PropertyGroup>
=======
  <Import Project="..\build\targets\AssemblyVersions.props" />
>>>>>>> 62b241b6

  <PropertyGroup>
    <!-- Settings used all the time -->
    <Tailcalls>true</Tailcalls>
    <TargetDotnetProfile Condition="'$(TargetDotnetProfile)'==''">net40</TargetDotnetProfile>

    <!-- Currently always use .NET Framwork proto compiler -->
    <ProtoFlavour Condition="'$(ProtoFlavour)' == ''">net40</ProtoFlavour>
    <ProjectLanguage Condition="'$(ProjectLanguage)' == ''">FSharp</ProjectLanguage>
    <DebugSymbols>true</DebugSymbols>
    <TreatWarningsAsErrors>true</TreatWarningsAsErrors>
    <BuildToolsTargets45>true</BuildToolsTargets45>
    <WarningsAsErrors />

    <RoslynVSPackagesVersion>15.0.26201</RoslynVSPackagesVersion>
    <SystemCollectionsImmutableVersion>1.5.0</SystemCollectionsImmutableVersion>
    <VSSDK_BUILDTOOLS_VERSION>Microsoft.VSSDK.BuildTools.15.1.192</VSSDK_BUILDTOOLS_VERSION>

    <MicrosoftVisualStudioThreadingVersion>15.3.23</MicrosoftVisualStudioThreadingVersion>
    <MicrosoftVisualStudioValidationVersion>15.3.15</MicrosoftVisualStudioValidationVersion>

    <!-- Always qualify the IntermediateOutputPath by the TargetDotnetProfile if any exists -->
    <IntermediateOutputPath>obj\$(Configuration)\$(TargetDotnetProfile)\</IntermediateOutputPath>
    <IntermediateOutputPath Condition="'$(PortableProfileBeingReferenced)' != ''">obj\$(Configuration)\$(TargetDotnetProfile)\$(PortableProfileBeingReferenced)\</IntermediateOutputPath>

    <!-- Frozen FSharp.Core package being built with this build -->
    <FSharpCore41TargetPackageVersion>4.1.19</FSharpCore41TargetPackageVersion>
    <FSharpCore41TargetMajorVersion>4.1</FSharpCore41TargetMajorVersion>
    <FSharpCoreLatestTargetPackageVersion>4.5.1</FSharpCoreLatestTargetPackageVersion>
    <FSharpCoreLatestTargetMajorVersion>4.5</FSharpCoreLatestTargetMajorVersion>

    <!-- Always qualify the IntermediateOutputPath by the TargetDotnetProfile if any exists -->
    <IntermediateOutputPath>obj\$(Configuration)\$(TargetDotnetProfile)\</IntermediateOutputPath>
    <IntermediateOutputPath Condition="'$(PortableProfileBeingReferenced)' != ''">obj\$(Configuration)\$(TargetDotnetProfile)\$(PortableProfileBeingReferenced)\</IntermediateOutputPath>

    <!-- Frozen FSharp.Core package -->
    <FSharpCoreFrozenPortablePackageVersion>10.1.0</FSharpCoreFrozenPortablePackageVersion>
    <FSharpCoreFrozenPortableTargetPackageVersion>10.2.0</FSharpCoreFrozenPortableTargetPackageVersion>
    <FSharpCoreFrozenPortableTargetMajorVersion>10.2</FSharpCoreFrozenPortableTargetMajorVersion>

    <!-- Nunit -->
    <NUnitVersion>3.5.0</NUnitVersion>
    <NUnitFullVersion>3.5.0.0</NUnitFullVersion>
    <NUnitLibDir>$(FSharpSourcesRoot)\..\packages\NUnit.$(NUnitVersion)\lib\net45</NUnitLibDir>

    <MonoPackaging Condition="'$(TargetDotnetProfile)' != 'coreclr' AND '$(OS)' == 'Unix'">true</MonoPackaging>

    <DependencyUptakePackageVersionPropsFile>$(MSBuildThisFileDirectory)..\Tools\dependencyUptake\PackageVersions.props</DependencyUptakePackageVersionPropsFile>

    <!-- Localization -->
    <DisableLocalization Condition="'$(MonoPackaging)' == 'true'">true</DisableLocalization>
    <UpdateXlfOnBuild Condition="'$(CI)' != '1'">true</UpdateXlfOnBuild>
    <XliffTasksVersion>0.2.0-beta-000081</XliffTasksVersion>

  </PropertyGroup>

  <Import Project="$(DependencyUptakePackageVersionPropsFile)" Condition="Exists('$(DependencyUptakePackageVersionPropsFile)')" />

  <!-- Default setting. Some get modified later in FSharpSource.targets -->
  <PropertyGroup>
    <SkipSigning>false</SkipSigning>
    <UseOpenSourceSign>true</UseOpenSourceSign>
    <SignAssembly>true</SignAssembly>
    <AssemblyOriginatorKeyFile>$(FSharpSourcesRoot)\fsharp\msft.pubkey</AssemblyOriginatorKeyFile>
    <StrongNames>true</StrongNames>
    <DelaySign>true</DelaySign>
  </PropertyGroup>

  <!-- On windows, VS packaging -->
  <PropertyGroup Condition="'$(MonoPackaging)' != 'true' AND '$(OS)' != 'Unix'">
    <UseMicroBuild>true</UseMicroBuild> 
    <UseSourceLink Condition = " '$(UseSourceLink)' == '' AND '$(Configuration)'=='Release' ">false</UseSourceLink>
    <UseGatherBinaries>true</UseGatherBinaries>
    <VsSDKInstall Condition=" '$(VsSDKInstall)' == '' ">$(MSBuildThisFileDirectory)..\packages\$(VSSDK_BUILDTOOLS_VERSION)\tools\vssdk</VsSDKInstall>
    <VsSDKToolPath Condition=" '$(VsSDKToolPath)' == '' ">$(MSBuildThisFileDirectory)..\packages\$(VSSDK_BUILDTOOLS_VERSION)\tools\vssdk\bin</VsSDKToolPath>
    <VsSDKTargets Condition=" '$(VsSDKTargets)' == '' ">$(MSBuildThisFileDirectory)..\packages\$(VSSDK_BUILDTOOLS_VERSION)\tools\vssdk\Microsoft.VsSDK.targets</VsSDKTargets>
    <VsSDKIncludes Condition=" '$(VsSDKIncludes)' == '' ">$(MSBuildThisFileDirectory)..\packages\$(VSSDK_BUILDTOOLS_VERSION)\tools\vssdk\inc</VsSDKIncludes>
    <VsixSchemaPath Condition=" '$(VsixSchemaPath)' == '' ">$(MSBuildThisFileDirectory)..\packages\$(VSSDK_BUILDTOOLS_VERSION)\tools\vssdk\schemas\VSIXManifestSchema.xsd</VsixSchemaPath>
  </PropertyGroup>

  <PropertyGroup Condition=" '$(ProjectLanguage)' == 'FSharp' ">
    <!-- Things we do only for F# projects -->
    <OtherFlags>$(OtherFlags) --times</OtherFlags>
    <NoWarn>$(NoWarn);69;65;54;61;75</NoWarn>
  </PropertyGroup>

  <PropertyGroup Condition=" '$(Configuration)' == 'Debug' ">
    <!-- Settings for Debug mode        -->
    <DebugType>full</DebugType>
    <DebugType Condition="'$(OS)' == 'Unix'">portable</DebugType> <!-- no longer use MDB on Mono --> 

    <Optimize Condition=" '$(Optimize)' == '' ">false</Optimize>
    <ErrorReport Condition=" '$(ErrorReport)' == '' ">prompt</ErrorReport>
    <OtherFlags>$(OtherFlags) --no-jit-optimize</OtherFlags>
    <EmbedAllSource Condition=" '$(DebugType)' == 'portable' or '$(DebugType)' == 'embedded' ">true</EmbedAllSource>
    <DefineConstants Condition=" '$(ProjectLanguage)' != 'VisualBasic' ">DEBUG;TRACE;CODE_ANALYSIS;$(DefineConstants)</DefineConstants>
    <DefineConstants Condition=" '$(ProjectLanguage)' == 'VisualBasic' ">DEBUG=True,TRACE=True,CODE_ANALYSIS=True,$(DefineConstants)</DefineConstants>
  </PropertyGroup>

  <PropertyGroup Condition=" '$(Configuration)' == 'Release' ">
    <!-- Flags used for Release mode.		-->
    <DebugType>pdbonly</DebugType>
    <DebugType Condition="'$(OS)' == 'Unix'">portable</DebugType> <!-- no longer use MDB on Mono --> 

    <Optimize Condition=" '$(Optimize)' == '' ">true</Optimize>
    <EmbedAllSource>false</EmbedAllSource>
    <ErrorReport Condition=" '$(ErrorReport)' == '' ">prompt</ErrorReport>
    <DefineConstants Condition=" '$(ProjectLanguage)' != 'VisualBasic' ">TRACE;$(DefineConstants)</DefineConstants>
    <DefineConstants Condition=" '$(ProjectLanguage)' == 'VisualBasic' ">TRACE=True,$(DefineConstants)</DefineConstants>
  </PropertyGroup>

  <PropertyGroup Condition="'$(Configuration)'=='Proto'">
    <!-- Flags used when running the Proto compiler.		-->
    <DebugType Condition=" '$(DebugType)' == '' ">full</DebugType>
    <DebugType Condition="'$(OS)' == 'Unix'">portable</DebugType> <!-- no longer use MDB on Mono --> 
    <Optimize>true</Optimize>
    <DefineConstants>DEBUG;NO_STRONG_NAMES;$(DefineConstants)</DefineConstants>
  </PropertyGroup>

  <PropertyGroup>
    <!-- Standard defaults for output path and warning level -->
    <OutputPath Condition="'$(OutputPath)' == ''">bin\$(Configuration)</OutputPath>
    <WarningLevel Condition=" '$(WarningLevel)' == '' ">3</WarningLevel>
  </PropertyGroup>

  <!-- Nuget Package properties -->
  <PropertyGroup>
    <BuildRevision>$([System.DateTime]::Now.ToString(`yyMMdd`))</BuildRevision>
    <NuGetReleaseVersion>1.0.0</NuGetReleaseVersion>
    <NuGetPreReleaseVersion>$(NuGetReleaseVersion)-rc</NuGetPreReleaseVersion>
    <NuGetPerBuildPreReleaseVersion Condition="'$(BuildRevision)' != ''">$(NuGetPreReleaseVersion)-$(BuildRevision.Trim())</NuGetPerBuildPreReleaseVersion>
    <NUGET_PACKAGES Condition=" '$(NUGET_PACKAGES)' == '' ">$(MSBuildThisFileDirectory)..\packages</NUGET_PACKAGES>
    <RestorePackagesPath>$(NUGET_PACKAGES)</RestorePackagesPath>
  </PropertyGroup>

  <PropertyGroup>
    <!-- Compiler tool locations.		-->
    <FsLexToolPath>$(FSharpSourcesRoot)\..\packages\FsLexYacc.7.0.6\build</FsLexToolPath>
    <FsYaccToolPath>$(FSharpSourcesRoot)\..\packages\FsLexYacc.7.0.6\build</FsYaccToolPath>
    <FsiToolExe>fsi.exe</FsiToolExe>
    <FsLexToolExe>fslex.exe</FsLexToolExe>
    <FsYaccToolExe>fsyacc.exe</FsYaccToolExe>

    <!-- FSharp.Compiler.Tools is currently only used to get a working FSI.EXE to execute some scripts during the build -->
    <!-- The LKG FSI.EXE requires MSBuild 15 to be installed, which is painful -->
    <FsiToolPath>$(FSharpSourcesRoot)\..\packages\FSharp.Compiler.Tools.4.1.27\tools</FsiToolPath>


    <!-- The version of MSBuild assumed byt the F# compiler in the Mono packaging of F# -->
    <MonoPackagingMSBuildVersionFull>14.0.0.0</MonoPackagingMSBuildVersionFull>	  

  </PropertyGroup>

  <Import Project="$(MSBuildThisFileDirectory)..\packages\XliffTasks.$(XliffTasksVersion)\build\XliffTasks.props" Condition="'$(DisableLocalization)' != 'true'" />

  <PropertyGroup>
    <!-- in addition to the standard xlf languages, also provide a baseline en->en file -->
    <XlfLanguages>en;$(XlfLanguages)</XlfLanguages>
  </PropertyGroup>

  <Import Project="$(RestorePackagesPath)\XliffTasks.$(XliffTasksVersion)\build\XliffTasks.targets" Condition="'$(DisableLocalization)' != 'true'" />
  <Import Project="../Tools/Build.Common.props" Condition="'$(TargetDotnetProfile)'=='coreclr'"/>
  <Import Project="$(BuildVersionFilePath)"     Condition="Exists('$(BuildVersionFilePath)')" />

</Project><|MERGE_RESOLUTION|>--- conflicted
+++ resolved
@@ -18,65 +18,7 @@
     <ConfigurationGroup Condition="'$(ConfigurationGroup)'==''">Debug</ConfigurationGroup>
   </PropertyGroup>
 
-<<<<<<< HEAD
-  <!-- Version number computation -->
-  <PropertyGroup>
-    <FSCoreVersion>4.5.0.0</FSCoreVersion>
-    <FSProductVersion>10.2.2.0</FSProductVersion>
-    <FSPackageVersion>10.2.2</FSPackageVersion>
-    <VSAssemblyVersion>15.7.0.0</VSAssemblyVersion>
-  </PropertyGroup>
-
-  <PropertyGroup>
-    <!-- Put build number 0 and today's date if this was a local build -->
-    <BUILD_BUILDNUMBER Condition="'$(BUILD_BUILDNUMBER)' == ''">$([System.DateTime]::Now.ToString(yyyyMMdd.0))</BUILD_BUILDNUMBER>
-
-    <!--
-    Given $(BUILD_BUILDNUMBER) = '20161225.1'
-
-    Then $(_Build_Year) = 2016
-    Then $(_Build_Month) = 12
-    Then $(_Build_Day) = 25
-    Then $(_Build_Number) = 1
-    Then $(Build_FileVersion) = 2016.12.25.1
-    -->
-    <_Build_Year>$(BUILD_BUILDNUMBER.Substring(0, 4))</_Build_Year>
-    <_Build_Month>$(BUILD_BUILDNUMBER.Substring(4, 2))</_Build_Month>
-    <_Build_Day>$(BUILD_BUILDNUMBER.Substring(6, 2))</_Build_Day>
-    <_Build_Number>$(BUILD_BUILDNUMBER.Substring(9))</_Build_Number>
-    <Build_FileVersion>$(_Build_Year).$(_Build_Month).$(_Build_Day).$(_Build_Number)</Build_FileVersion>
-
-    <MicroBuildAssemblyVersion Condition="'$(MicroBuildAssemblyVersion)' == ''">$(FSCoreVersion)</MicroBuildAssemblyVersion>
-
-    <!-- certain delivered F# VS assemblies use a specific MicroBuildAssemblyVersion, otherwise use FSCoreVersion --> 
-    <MicroBuildAssemblyVersion Condition="'$(UseFSharpProductVersion)' == 'true'">$(FSProductVersion)</MicroBuildAssemblyVersion> 
-
-    <!-- certain delivered F# VS assemblies use a specific MicroBuildAssemblyVersion, otherwise use FSCoreVersion --> 
-    <MicroBuildAssemblyVersion Condition="'$(UseVsMicroBuildAssemblyVersion)' == 'true'">$(VSAssemblyVersion)</MicroBuildAssemblyVersion> 
-
-    <!--
-
-    Given $(BUILD_BUILDNUMBER) = '20161225.1'
-    Given $(MicroBuildAssemblyVersion) = '15.4.1.0'
-
-    Then $(BuildTimeStamp_Date) = 161225
-    Then $(BuildTimeStamp_Number) = 01
-    Then $(BuildTimeStamp) = 16122501
-    Then $(MicroBuildAssemblyVersion_WithoutRevision) = 15.4.1
-    Then $(VsixPackageVersion) = 15.4.1.16122501
-    Then $(NuGetPackageVersionSuffix) = 161225-01
-
-    -->
-    <BuildTimeStamp_Date>$(BUILD_BUILDNUMBER.Split('.')[0].Substring(2))</BuildTimeStamp_Date>
-    <BuildTimeStamp_Number>$(BUILD_BUILDNUMBER.Split('.')[1].PadLeft(2, '0'))</BuildTimeStamp_Number>
-    <BuildTimeStamp>$(BuildTimeStamp_Date)$(BuildTimeStamp_Number)</BuildTimeStamp>
-    <MicroBuildAssemblyVersion_WithoutRevision>$(MicroBuildAssemblyVersion.Substring(0, $(MicroBuildAssemblyVersion.LastIndexOf('.'))))</MicroBuildAssemblyVersion_WithoutRevision>
-    <VsixPackageVersion>$(MicroBuildAssemblyVersion_WithoutRevision).$(BuildTimeStamp)</VsixPackageVersion>
-    <NuGetPackageVersionSuffix>$(BuildTimeStamp_Date)-$(BuildTimeStamp_Number)</NuGetPackageVersionSuffix>
-  </PropertyGroup>
-=======
   <Import Project="..\build\targets\AssemblyVersions.props" />
->>>>>>> 62b241b6
 
   <PropertyGroup>
     <!-- Settings used all the time -->
