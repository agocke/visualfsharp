--- conflicted
+++ resolved
@@ -74,20 +74,15 @@
             m_OutputTypeStringKeys(INDEX_COMMANDLINEAPP) = SR.GetString(SR.PPG_CommandLineApp)
             m_OutputTypeStringKeys(INDEX_WINDOWSCLASSLIB) = SR.GetString(SR.PPG_WindowsClassLib)
 
-<<<<<<< HEAD
+#If VS_VERSION_DEV14 Then
+            Dim v20FSharpRedistKey As String = "HKEY_LOCAL_MACHINE\Software\Microsoft\FSharp\4.0\Runtime\v2.0"
+            Dim v40FSharpRedistKey As String = "HKEY_LOCAL_MACHINE\Software\Microsoft\FSharp\4.0\Runtime\v4.0"
+#Else
             Dim v20FSharpRedistKey As String = "HKEY_LOCAL_MACHINE\Software\Microsoft\FSharp\4.1\Runtime\v2.0"
             Dim v40FSharpRedistKey As String = "HKEY_LOCAL_MACHINE\Software\Microsoft\FSharp\4.1\Runtime\v4.0"
-=======
-#If VS_VERSION_DEV14 Then
-			Dim v20FSharpRedistKey As String = "HKEY_LOCAL_MACHINE\Software\Microsoft\FSharp\4.0\Runtime\v2.0"
-			Dim v40FSharpRedistKey As String = "HKEY_LOCAL_MACHINE\Software\Microsoft\FSharp\4.0\Runtime\v4.0"
-#Else
-			Dim v20FSharpRedistKey As String = "HKEY_LOCAL_MACHINE\Software\Microsoft\FSharp\4.1\Runtime\v2.0"
-			Dim v40FSharpRedistKey As String = "HKEY_LOCAL_MACHINE\Software\Microsoft\FSharp\4.1\Runtime\v4.0"
 #End If
->>>>>>> 0c7c3de5
-
-			m_v20FSharpRedistInstalled = Not (IsNothing(Microsoft.Win32.Registry.GetValue(v20FSharpRedistKey, Nothing, Nothing)))
+
+            m_v20FSharpRedistInstalled = Not (IsNothing(Microsoft.Win32.Registry.GetValue(v20FSharpRedistKey, Nothing, Nothing)))
             m_v40FSharpRedistInstalled = Not (IsNothing(Microsoft.Win32.Registry.GetValue(v40FSharpRedistKey, Nothing, Nothing)))
 
             'Add any initialization after the InitializeComponent() call
