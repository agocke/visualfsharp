--- conflicted
+++ resolved
@@ -197,10 +197,7 @@
         Assert.AreEqual(BigInteger.One,1I)
         
         ()
-<<<<<<< HEAD
-=======
-
->>>>>>> 6cc78a80
+
     [<Test>]
     member this.Parse() = 
         Assert.AreEqual(BigInteger.Parse("12345678901234567890"),
