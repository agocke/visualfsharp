--- conflicted
+++ resolved
@@ -1,821 +1,3 @@
 #!/bin/sh
 
-<<<<<<< HEAD
-make Configuration=release
-=======
-# Helper function to print an error message and exit with a non-zero error code.
-failwith () {
-    printf "Error: %s\n" "$1" >&2
-    exit 1
-}
-
-# Prints command text to stdout then runs (via eval) the command.
-printeval () {
-    printf "%s\n" "$1" >&1
-    eval "$1"
-}
-
-# Prints build status to stdout.
-build_status () {
-    printf "%s %s %s\n" "----------------" "$1" "-----------------" >&1
-}
-
-# Text for the usage message.
-usage_text="
-Build and run a subset of test suites
-
-Usage:
-
-build.sh ^<all^|net40^|coreclr^|pcls^|vs^>
-         ^<proto^|protofx^>
-         ^<ci^|ci_part1^|ci_part2^|ci_part3^|microbuild^>
-         ^<debug^|release^>
-         ^<diag^|publicsign^>
-         ^<test^|no-test^|test-net40-coreunit^|test-coreclr-coreunit^|test-compiler-unit^|test-pcl-coreunit^|test-net40-fsharp^|test-coreclr-fsharp^|test-net40-fsharpqa^>
-         ^<include tag^>
-         ^<init^>
-
-No arguments default to 'default', meaning this (no testing)
-
-    build.sh net40
-
-Other examples:
-
-    build.sh net40            (build compiler for .NET Framework)
-    build.sh coreclr          (build compiler for .NET Core)
-    build.sh vs               (build Visual Studio IDE Tools)
-    build.sh all              (build everything)
-    build.sh test             (build and test default targets)
-    build.sh net40 test       (build and test net40)
-    build.sh coreclr test     (build and test net40)
-    build.sh vs test          (build and test net40)
-    build.sh all test         (build and test net40)
-    build.sh nobuild test include Conformance (run only tests marked with Conformance category)
-    build.sh nobuild test include Expensive (run only tests marked with Expensive category)
-
-"
-
-# Prints usage text to stdout then exits with a non-zero exit code.
-show_usage_and_exit() {
-    printf "%s\n" "$usage_text"
-    exit 1
-}
-
-# Check if caller specified any typical argument used to get usage/help info.
-if [ "$1" = "--help" ] || [ "$1" = "-h" ] || [ "$1" = "-?" ]; then
-    show_usage_and_exit
-fi
-
-# Save directory of the current script -- this is used below to fix up relative paths (if needed).
-# The directory should have a trailing slash like it does on Windows, to minimize differences between scripts.
-_scriptdir="$( cd -P -- "$(dirname -- "$(command -v -- "$0")")" && pwd -P )/"
-
-# disable setup build by setting FSC_BUILD_SETUP=0
-if [ -z "$FSC_BUILD_SETUP" ]; then
-    export FSC_BUILD_SETUP=0
-fi
-
-# by default don't build coreclr lkg.
-# However allow configuration by setting (more specifically, exporting) an environment variable: export BUILD_PROTO_WITH_CORECLR_LKG = 1
-if [ -z "$BUILD_PROTO_WITH_CORECLR_LKG" ]; then
-    export BUILD_PROTO_WITH_CORECLR_LKG=0
-fi
-
-export BUILD_PROTO=0
-export BUILD_PHASE=1
-export BUILD_NET40_FSHARP_CORE=0
-export BUILD_NET40=0
-export BUILD_CORECLR=0
-export BUILD_PORTABLE=0
-export BUILD_VS=0
-export BUILD_CONFIG=release
-export BUILD_CONFIG_LOWERCASE=release
-export BUILD_DIAG=
-export BUILD_PUBLICSIGN=0
-
-export TEST_NET40_COMPILERUNIT_SUITE=0
-export TEST_NET40_COREUNIT_SUITE=0
-export TEST_NET40_FSHARP_SUITE=0
-export TEST_NET40_FSHARPQA_SUITE=0
-export TEST_CORECLR_COREUNIT_SUITE=0
-export TEST_CORECLR_FSHARP_SUITE=0
-export TEST_PORTABLE_COREUNIT_SUITE=0
-export TEST_VS_IDEUNIT_SUITE=0
-export INCLUDE_TEST_SPEC_NUNIT=
-export INCLUDE_TEST_TAGS=
-
-# Set up variables used to determine whether we'll automatically select which
-# targets to build/run/test. NOTE: These aren't exported, they're only used by this script.
-no_test=0
-_autoselect=1
-_autoselect_tests=0
-
-# Parse script arguments (specifying which targets to build/run/test),
-# and export the corresponding environment variables to configure the build.
-for arg in "$@"
-do
-    case $arg in
-        "net40")
-            _autoselect=0
-            export BUILD_NET40=1
-            export BUILD_NET40_FSHARP_CORE=1
-            ;;
-        "coreclr")
-            _autoselect=0
-            export BUILD_PROTO_WITH_CORECLR_LKG=1
-            export BUILD_CORECLR=1
-            ;;
-        "pcls")
-            _autoselect=0
-            export BUILD_PORTABLE=1
-            ;;
-        "vs")
-            _autoselect=0
-            export BUILD_NET40=1
-            export BUILD_NET40_FSHARP_CORE=1
-            export BUILD_VS=1
-            ;;
-        "vstest")
-            export TEST_VS_IDEUNIT_SUITE=1
-            ;;
-        "nobuild")
-            export BUILD_PHASE=0
-            ;;
-        "none")
-            _autoselect=0
-            export _buildexit=1
-            export _buildexitVALUE=0
-            ;;
-        "all")
-            _autoselect=0
-            export BUILD_PROTO=1
-            export BUILD_PROTO_WITH_CORECLR_LKG=1
-            export BUILD_NET40=1
-            export BUILD_NET40_FSHARP_CORE=1
-            export BUILD_CORECLR=1
-            export BUILD_PORTABLE=1
-            export BUILD_VS=1
-            export BUILD_SETUP=$FSC_BUILD_SETUP
-            export CI=1
-            ;;
-        "microbuild")
-            _autoselect=0
-            export BUILD_PROTO=1
-            export BUILD_NET40=1
-            export BUILD_NET40_FSHARP_CORE=1
-            export BUILD_PROTO_WITH_CORECLR_LKG=1
-            export BUILD_CORECLR=1
-            export BUILD_PORTABLE=1
-            export BUILD_VS=1
-            export BUILD_SETUP=$FSC_BUILD_SETUP
-
-            export TEST_NET40_COMPILERUNIT_SUITE=1
-            export TEST_NET40_COREUNIT_SUITE=1
-            export TEST_NET40_FSHARP_SUITE=1
-            export TEST_NET40_FSHARPQA_SUITE=1
-            export TEST_CORECLR_COREUNIT_SUITE=0
-            export TEST_CORECLR_FSHARP_SUITE=0
-            export TEST_PORTABLE_COREUNIT_SUITE=1
-            export TEST_VS_IDEUNIT_SUITE=1
-            export CI=1
-            ;;
-
-        # These divide 'ci' into multiple chunks which can be done in parallel
-        "ci_part1")
-            _autoselect=0
-
-            # what we do
-            export BUILD_PROTO=1
-            export BUILD_NET40=1
-            export BUILD_NET40_FSHARP_CORE=1
-            export BUILD_PORTABLE=1
-            export BUILD_VS=1
-            export BUILD_SETUP=$FSC_BUILD_SETUP
-            export TEST_NET40_COMPILERUNIT_SUITE=1
-            export TEST_NET40_FSHARPQA_SUITE=1
-            export TEST_VS_IDEUNIT_SUITE=1
-            export CI=1
-            ;;
-        "ci_part2")
-            _autoselect=0
-
-            # what we do
-            export BUILD_PROTO_WITH_CORECLR_LKG=1
-            export BUILD_PROTO=1
-            export BUILD_NET40=1
-            export BUILD_NET40_FSHARP_CORE=1
-            export BUILD_PORTABLE=1
-
-            export TEST_NET40_COREUNIT_SUITE=1
-            export TEST_NET40_FSHARP_SUITE=1
-            export TEST_PORTABLE_COREUNIT_SUITE=1
-            export CI=1
-            ;;
-        "ci_part3")
-            _autoselect=0
-
-            # what we do
-            export BUILD_PROTO_WITH_CORECLR_LKG=1
-            export BUILD_PROTO=1
-            export BUILD_NET40=1
-            export BUILD_NET40_FSHARP_CORE=1
-            export BUILD_CORECLR=1
-
-            export TEST_CORECLR_FSHARP_SUITE=1
-            export TEST_CORECLR_COREUNIT_SUITE=1
-            export CI=1
-            ;;
-
-        # TEMP: The Jenkins builds currently call this script with the 'ci' target,
-        #       but that doesn't exist even in build.cmd. It wasn't doing anything
-        #       before anyway, so accept 'ci' but ignore it for now because the test
-        #       suites don't build correctly on Linux/macOS yet anyway.
-        "ci")
-            # TODO: Do everything from ci_part1-3 here.
-            printf "The 'ci' target is currently ignored, until the test suite builds can be fixed for Linux/macOS.\n"
-            ;;
-
-        "proto")
-            export BUILD_PROTO=1            
-            ;;
-        "diag")
-            export BUILD_DIAG=/v:detailed
-            if [ -z "$APPVEYOR" ]; then
-                export BUILD_LOG=fsharp_build_log.log
-            fi
-            ;;
-        "debug")
-            export BUILD_CONFIG=debug
-            ;;
-        "release")
-            export BUILD_CONFIG=release
-            ;;
-        "test")
-            _autoselect_tests=1
-            ;;
-        "no-test")
-            no_test=1
-            ;;
-        "include")
-            failwith "The 'include' option is not (yet) supported by this script."
-            #export /a counter=!counter!+1
-            #if '$INCLUDE_TEST_SPEC_NUNIT' == '' ( export INCLUDE_TEST_SPEC_NUNIT=cat == $ARG2 ) else (set INCLUDE_TEST_SPEC_NUNIT=cat == $ARG2 or $INCLUDE_TEST_SPEC_NUNIT )
-            #if '$INCLUDE_TEST_TAGS' == '' ( export INCLUDE_TEST_TAGS=$ARG2 ) else (set INCLUDE_TEST_TAGS=$ARG2;$INCLUDE_TEST_TAGS )
-            ;;
-        "test-all")
-            _autoselect=0
-            export BUILD_PROTO=1
-            export BUILD_PROTO_WITH_CORECLR_LKG=1
-            export BUILD_NET40=1
-            export BUILD_NET40_FSHARP_CORE=1
-            export BUILD_CORECLR=1
-            export BUILD_PORTABLE=1
-            export BUILD_VS=1
-            export BUILD_SETUP=$FSC_BUILD_SETUP
-
-            export TEST_NET40_COMPILERUNIT_SUITE=1
-            export TEST_NET40_COREUNIT_SUITE=1
-            export TEST_NET40_FSHARP_SUITE=1
-            export TEST_NET40_FSHARPQA_SUITE=1
-            export TEST_PORTABLE_COREUNIT_SUITE=1
-            export TEST_CORECLR_COREUNIT_SUITE=1
-            export TEST_VS_IDEUNIT_SUITE=1
-            ;;
-        "test-net40-fsharpqa")
-            export BUILD_NET40=1
-            export BUILD_NET40_FSHARP_CORE=1
-            export BUILD_PORTABLE=1
-            export TEST_NET40_FSHARPQA_SUITE=1
-            ;;
-        "test-compiler-unit")
-            export BUILD_NET40=1
-            export BUILD_NET40_FSHARP_CORE=1
-            export TEST_NET40_COMPILERUNIT_SUITE=1
-            ;;
-        "test-net40-coreunit")
-            export BUILD_NET40_FSHARP_CORE=1
-            export TEST_NET40_COREUNIT_SUITE=1
-            ;;
-        "test-coreclr-coreunit")
-            export BUILD_PROTO_WITH_CORECLR_LKG=1
-            export BUILD_CORECLR=1
-            export TEST_CORECLR_COREUNIT_SUITE=1
-            ;;
-        "test-pcl-coreunit")
-            export BUILD_PORTABLE=1
-            export TEST_PORTABLE_COREUNIT_SUITE=1
-            ;;
-        "test-net40-fsharp")
-            export BUILD_NET40=1
-            export BUILD_NET40_FSHARP_CORE=1
-            export BUILD_PORTABLE=1
-            export TEST_NET40_FSHARP_SUITE=1
-            ;;
-        "test-coreclr-fsharp")
-            export BUILD_NET40=1
-            export BUILD_NET40_FSHARP_CORE=1
-            export BUILD_PROTO_WITH_CORECLR_LKG=1
-            export BUILD_CORECLR=1
-            export TEST_CORECLR_FSHARP_SUITE=1
-            ;;
-        "publicsign")
-            export BUILD_PUBLICSIGN=1
-            ;;
-        "init")
-            export BUILD_PROTO_WITH_CORECLR_LKG=1
-            ;;
-        *)
-            errmsg=$(printf "Invalid argument: %s" "$arg")
-            failwith "$errmsg"
-            ;;
-    esac
-done
-
-if [ $_buildexit -eq 1 ]; then
-    exit $_buildexitvalue
-fi
-
-# Apply defaults, if necessary.
-if [ $_autoselect -eq 1 ]; then
-    export BUILD_NET40=1
-    export BUILD_NET40_FSHARP_CORE=1
-fi
-
-if [ $_autoselect_tests -eq 1 ]; then
-    if [ $BUILD_NET40 -eq 1 ]; then
-        export TEST_NET40_COMPILERUNIT_SUITE=1
-        export TEST_NET40_COREUNIT_SUITE=1
-        export TEST_NET40_FSHARP_SUITE=1
-        export TEST_NET40_FSHARPQA_SUITE=1
-    fi
-
-    if [ $BUILD_CORECLR -eq 1 ]; then
-        export BUILD_NET40=1
-        export BUILD_NET40_FSHARP_CORE=1
-        export TEST_CORECLR_FSHARP_SUITE=1
-        export TEST_CORECLR_COREUNIT_SUITE=1
-    fi
-
-    if [ $BUILD_PORTABLE -eq 1 ]; then
-        export TEST_PORTABLE_COREUNIT_SUITE=1
-    fi
-
-    if [ $BUILD_VS -eq 1 ]; then
-        export TEST_VS_IDEUNIT_SUITE=1
-    fi
-fi
-
-# If the `PB_SKIPTESTS` variable is set to 'true' then no tests should be built or run, even if explicitly specified
-if [ $PB_SKIPTESTS -eq "true" ]; then
-    export TEST_NET40_COMPILERUNIT_SUITE=0
-    export TEST_NET40_COREUNIT_SUITE=0
-    export TEST_NET40_FSHARP_SUITE=0
-    export TEST_NET40_FSHARPQA_SUITE=0
-    export TEST_CORECLR_COREUNIT_SUITE=0
-    export TEST_CORECLR_FSHARP_SUITE=0
-    export TEST_PORTABLE_COREUNIT_SUITE=0
-    export TEST_VS_IDEUNIT_SUITE=0
-fi
-
-#
-# Report config
-#
-
-printf "Build/Tests configuration:\n"
-printf "\n"
-printf "BUILD_PROTO=%s\n" "$BUILD_PROTO"
-printf "BUILD_PROTO_WITH_CORECLR_LKG=%s\n" "$BUILD_PROTO_WITH_CORECLR_LKG"
-printf "BUILD_NET40=%s\n" "$BUILD_NET40"
-printf "BUILD_NET40_FSHARP_CORE=%s\n" "$BUILD_NET40_FSHARP_CORE"
-printf "BUILD_CORECLR=%s\n" "$BUILD_CORECLR"
-printf "BUILD_PORTABLE=%s\n" "$BUILD_PORTABLE"
-printf "BUILD_VS=%s\n" "$BUILD_VS"
-printf "BUILD_SETUP=%s\n" "$BUILD_SETUP"
-printf "BUILD_CONFIG=%s\n" "$BUILD_CONFIG"
-printf "BUILD_PUBLICSIGN=%s\n" "$BUILD_PUBLICSIGN"
-printf "\n"
-printf "PB_SKIPTESTS=%s\n" "$PB_SKIPTESTS"
-printf "PB_RESTORESOURCE=%s\n" "$PB_RESTORESOURCE"
-printf "\n"
-printf "TEST_NET40_COMPILERUNIT_SUITE=%s\n" "$TEST_NET40_COMPILERUNIT_SUITE"
-printf "TEST_NET40_COREUNIT_SUITE=%s\n" "$TEST_NET40_COREUNIT_SUITE"
-printf "TEST_NET40_FSHARP_SUITE=%s\n" "$TEST_NET40_FSHARP_SUITE"
-printf "TEST_NET40_FSHARPQA_SUITE=%s\n" "$TEST_NET40_FSHARPQA_SUITE"
-printf "TEST_CORECLR_COREUNIT_SUITE=%s\n" "$TEST_CORECLR_COREUNIT_SUITE"
-printf "TEST_CORECLR_FSHARP_SUITE=%s\n" "$TEST_CORECLR_FSHARP_SUITE"
-printf "TEST_PORTABLE_COREUNIT_SUITE=%s\n" "$TEST_PORTABLE_COREUNIT_SUITE"
-printf "TEST_VS_IDEUNIT_SUITE=%s\n" "$TEST_VS_IDEUNIT_SUITE"
-printf "INCLUDE_TEST_SPEC_NUNIT=%s\n" "$INCLUDE_TEST_SPEC_NUNIT"
-printf "INCLUDE_TEST_TAGS=%s\n" "$INCLUDE_TEST_TAGS"
-printf "\n"
-
-# TODO: Print out environment variables?
-printf "Environment\n"
-printf "\n"
-printf "(TODO)\n"
-printf "\n"
-printf "\n"
-
-build_status "Done with arguments, starting preparation"
-
-_msbuildexe="msbuild"
-msbuildflags=""
-
-# Perform any necessary setup and system configuration prior to running builds.
-./before_install.sh
-rc=$?;
-if [ $rc -ne 0 ]; then
-    printf "before_install script failed.\n"
-    exit $rc
-fi
-
-build_status "Done with prepare, starting package restore"
-
-# Use built-in Nuget executable on Mono, if available.
-_nugetexe="mono .nuget/NuGet.exe"
-if command -v nuget > /dev/null; then
-    _nugetexe="nuget"
-fi
-_nugetconfig=".nuget/NuGet.Config"
-
-# TODO: Confirm existence of 'nuget' (or $_nugetexe) before proceeding.
-
-# Restore packages (default to restoring packages if otherwise unspecified).
-if [ "${RestorePackages:-true}" = 'true' ]; then
-    cd fcs
-    mono .paket/paket.exe restore
-    cd ..
-    exit_code=$?
-    if [ $exit_code -ne 0 ]; then
-        exit $exit_code
-    fi
-
-    _nugetoptions="-PackagesDirectory packages -ConfigFile $_nugetconfig"
-    if [ "$PB_RESTORESOURCE" != "" ]; then
-        _nugetoptions="$_nugetoptions -FallbackSource $PB_RESTORESOURCE"
-    fi
-
-    eval "$_nugetexe restore packages.config $_nugetoptions"
-    if [ $? -ne 0 ]; then
-        failwith "Nuget restore failed"
-    fi
-
-    if [ "$BUILD_VS" = '1' ]; then
-        eval "$_nugetexe restore vsintegration/packages.config $_nugetoptions"
-        if [ $? -ne 0 ]; then
-            failwith "Nuget restore failed"
-        fi
-    fi
-
-    if [ "$BUILD_SETUP" = '1' ]; then
-        eval "$_nugetexe restore setup/packages.config $_nugetoptions"
-        if [ $? -ne 0 ]; then
-            failwith "Nuget restore failed"
-        fi
-    fi
-fi
-
-# If building for CoreCLR, restore the Tools directory.
-if [ "$BUILD_PROTO_WITH_CORECLR_LKG" = '1' ]; then
-    # Restore the Tools directory
-    ./init-tools.sh
-    rc=$?;
-    if [ $rc -ne 0 ]; then
-        printf "init-tools script failed.\n"
-        exit $rc
-    fi
-fi
-
-# TODO: Check for existence of fsi (either on the system, or from the FSharp.Compiler.Tools package that was restored).
-
-build_status "Done with package restore, starting dependency uptake check"
-
-if [ "$PB_PACKAGEVERSIONPROPSURL" != "" ]; then
-    dependencyUptakeDir="${_scriptdir}Tools/dependencyUptake"
-    mkdir -p "$dependencyUptakeDir"
-
-    # download package version overrides
-    { printeval "curl '$PB_PACKAGEVERSIONPROPSURL' -o '$dependencyUptakeDir/PackageVersions.props'"; } || failwith "downloading package version properties failed"
-
-    # prepare dependency uptake files
-    { printeval "$_msbuildexe $msbuildflags ${scriptdir}build/projects/PrepareDependencyUptake.proj /t:Build"; } || failwith "building dependency uptake files failed"
-
-    # restore dependencies
-    { printeval "$_nugetexe restore '$dependencyUptakeDir/packages.config' -PackagesDirectory packages -ConfigFile '$dependencyUptakeDir/NuGet.config'"; } || failwith "restoring dependency uptake packages failed"
-fi
-
-build_status "Done with package restore, starting proto"
-
-# Decide if Proto need building
-if [ ! -f "Proto/net40/bin/fsc-proto.exe" ]; then
-  export BUILD_PROTO=1
-fi
-
-_dotnetexe=dotnet
-_architecture=win7-x64
-
-# Build Proto
-if [ "$BUILD_PROTO" = '1' ]; then
-    rm -rfd Proto
-
-    if [ "$BUILD_PROTO_WITH_CORECLR_LKG" = '1' ]; then
-        { pushd ./lkg/fsc && eval "$_dotnetexe restore" && popd; } || failwith "dotnet restore failed"
-        { pushd ./lkg/fsi && eval "$_dotnetexe restore" && popd; } || failwith "dotnet restore failed"
-        
-        { pushd ./lkg/fsc && eval "$_dotnetexe publish project.json --no-build -o ${_scriptdir}Tools/lkg -r $_architecture" && popd; } || failwith "dotnet publish failed"
-        { pushd ./lkg/fsi && eval "$_dotnetexe publish project.json --no-build -o ${_scriptdir}Tools/lkg -r $_architecture" && popd; } || failwith "dotnet publish failed"
-
-        { printeval "$_msbuildexe $msbuildflags src/fsharp-proto-build.proj /p:Configuration=Proto /p:DisableLocalization=true"; } || failwith "compiler proto build failed"
-
-#        { printeval "$_ngenexe install Proto/net40/bin/fsc-proto.exe /nologo"; } || failwith "NGen of proto failed"
-    else
-        # Build proto-compiler and libs
-        { printeval "$_msbuildexe $msbuildflags src/fsharp-proto-build.proj /p:UseMonoPackaging=true /p:Configuration=Proto /p:DisableLocalization=true"; } || failwith "compiler proto build failed"
-    fi
-fi
-
-
-build_status "Done with proto, starting build"
-
-if [ "$BUILD_PHASE" = '1' ]; then
-    cmd="$_msbuildexe $msbuildflags build-everything.proj /p:UseMonoPackaging=true /p:Configuration=$BUILD_CONFIG $BUILD_DIAG /p:BUILD_PUBLICSIGN=$BUILD_PUBLICSIGN"
-    { printeval "$cmd"; } || failwith "'$cmd' failed"
-fi
-
-build_status "Main part of build finished, completing parts of build needed for Mono setup"
-
-if [ "$BUILD_NET40" = '1' ]; then
-    { printeval "./autogen.sh --prefix=/usr"; } || failwith "./autogen.sh failed"
-
-    { printeval "make"; } || failwith "make failed"
-fi
-
-build_status "Done with build, starting update/prepare"
-
-if [ "$BUILD_NET40" = '1' ]; then
-
-    { printeval "sudo make install"; } || failwith "sudo make install failed"
-
-# WINDOWS:
-#    src/update.sh $BUILD_CONFIG
-#    rc=$?;
-#    if [ $rc -ne 0 ]; then
-#        printf "src/update script failed.\n"
-#        exit $rc
-#    fi
-fi
-
-NUNITPATH="packages/NUnit.Console.3.0.0/tools/"
-printf "set NUNITPATH=%s\n" "$NUNITPATH"
-if [ ! -d "$NUNITPATH" ]; then
-    failwith "Could not find $NUNITPATH"
-fi
-
-{ printeval "cp -R $NUNITPATH ${_scriptdir}tests/fsharpqa/testenv/bin/nunit"; } || failwith "unable to copy nunit binaries to fsharpqa"
-{ printeval "cp -R ${_scriptdir}tests/fsharpqa/testenv/src/nunit ${_scriptdir}tests/fsharpqa/testenv/bin/nunit"; } || failwith "unable to copy nunit binaries to fsharpqa"
-
-# TODO: Define location of ildasm/monodis and sn
-
-if [ "$TEST_NET40_COMPILERUNIT_SUITE" = '0' ] && [ "$TEST_PORTABLE_COREUNIT_SUITE" = '0' ] && [ "$TEST_CORECLR_COREUNIT_SUITE" = '0' ] && [ "$TEST_VS_IDEUNIT_SUITE" = '0' ] && [ "$TEST_NET40_FSHARP_SUITE" = '0' ] && [ "$TEST_NET40_FSHARPQA_SUITE" = '0' ]; then
-    # Successful build; not running tests so exit now.
-    exit 0
-fi
-
-if [ $no_test -eq 1 ]; then
-    # Successful build; not running tests so exit now.
-    exit 0
-fi
-
-build_status "Done with update, starting tests"
-
-if [ -n "$INCLUDE_TEST_SPEC_NUNIT" ]; then
-    export WHERE_ARG_NUNIT="--where $INCLUDE_TEST_SPEC_NUNIT"
-fi
-
-if [ -n "$INCLUDE_TEST_TAGS" ]; then
-    export TTAGS_ARG_RUNALL="-ttags:$INCLUDE_TEST_TAGS"
-fi
-
-printf "WHERE_ARG_NUNIT=%s\n" "$WHERE_ARG_NUNIT"
-
-export NUNITPATH="tests/fsharpqa/testenv/bin/nunit/"
-export NUNIT3_CONSOLE="${NUNITPATH}nunit3-console.exe"
-export link_exe="${_scriptdir}packages/VisualCppTools.14.0.24519-Pre/lib/native/bin/link.exe"
-if [ ! -f "$link_exe" ]; then
-    failwith "failed to find '$link_exe' use nuget to restore the VisualCppTools package"
-fi
-
-#if /I not '$single_threaded' == 'true' (set PARALLEL_ARG=-procs:$NUMBER_OF_PROCESSORS) else set PARALLEL_ARG=-procs:0
-
-export FSCBINPATH="${_scriptdir}$BUILD_CONFIG/net40/bin"
-export RESULTSDIR="${_scriptdir}tests/TestResults"
-if [ ! -d "$RESULTSDIR" ]; then
-    mkdir "$RESULTSDIR"
-fi
-
-printf "FSCBINPATH=%s\n" "$FSCBINPATH"
-printf "RESULTSDIR=%s\n" "$RESULTSDIR"
-printf "link_exe=%s\n" "$link_exe"
-printf "NUNIT3_CONSOLE=%s\n" "$NUNIT3_CONSOLE"
-printf "NUNITPATH=%s\n" "$NUNITPATH"
-
-# ---------------- net40-fsharp  -----------------------
-
-if [ "$TEST_NET40_FSHARP_SUITE" = '1' ]; then
-    OUTPUTARG=""
-    ERRORARG=""
-    OUTPUTFILE=""
-    ERRORFILE=""
-    XMLFILE="$RESULTSDIR/test-net40-fsharp-results.xml"
-    if [ "$CI" = '1' ]; then
-        OUTPUTFILE="$RESULTSDIR/test-net40-fsharp-output.log"
-        OUTPUTARG="--output:\"$OUTPUTFILE\""
-        ERRORFILE="$RESULTSDIR/test-net40-fsharp-errors.log"
-        ERRORARG="--err:\"$ERRORFILE\""
-    fi
-
-    if ! printeval "mono $NUNIT3_CONSOLE --verbose \"$FSCBINPATH/FSharp.Tests.FSharpSuite.dll\" --framework:V4.0 --work:\"$FSCBINPATH\"  $OUTPUTARG $ERRORARG --result:\"$XMLFILE;format=nunit3\" $WHERE_ARG_NUNIT"; then
-        if [ -f "$ERRORFILE" ]; then
-            echo -----------------------------------------------------------------
-            cat "$ERRORFILE"
-        fi
-        echo -----------------------------------------------------------------
-        echo Error: Running tests net40-fsharp failed, see log above -- FAILED
-        echo -----------------------------------------------------------------
-        exit 1
-    fi
-fi
-
-# ---------------- net40-compilerunit  -----------------------
-
-if [ "$TEST_NET40_COMPILERUNIT_SUITE" = '1' ]; then
-
-    OUTPUTARG=""
-    ERRORARG=""
-    OUTPUTFILE=""
-    ERRORFILE="$RESULTSDIR/test-net40-compilerunit-errors.log"
-    XMLFILE="$RESULTSDIR/test-net40-compilerunit-results.xml"
-    if [ "$CI" = '1' ]; then
-        OUTPUTFILE="$RESULTSDIR/test-net40-compilerunit-output.log"
-	    ERRORARG="--err:\"$ERRORFILE\""
-	    OUTPUTARG="--output:\"$OUTPUTFILE\""
-    fi
-    
-    if ! printeval "mono $NUNIT3_CONSOLE --verbose --framework:V4.0 --result:\"$XMLFILE;format=nunit3\" $OUTPUTARG  $ERRORARG --work:\"$FSCBINPATH\" \"$FSCBINPATH/../../net40/bin/FSharp.Compiler.UnitTests.dll\" $WHERE_ARG_NUNIT"; then
-        if [ -f "$OUTPUTFILE" ]; then
-            echo -----------------------------------------------------------------
-            cat "$OUTPUTFILE"
-        fi
-        if [ -f "$ERRORFILE" ]; then
-            echo -----------------------------------------------------------------
-            cat "$ERRORFILE"
-        fi
-        echo -----------------------------------------------------------------
-        echo Error: Running tests net40-compilerunit failed, see logs above -- FAILED
-        echo -----------------------------------------------------------------
-        exit 1
-    fi
-fi
-
-# ---------------- net40-coreunit  -----------------------
-
-if [ "$TEST_NET40_COREUNIT_SUITE" = '1' ]; then
-
-    OUTPUTARG=""
-    ERRORARG=""
-    OUTPUTFILE=""
-    ERRORFILE=""
-    XMLFILE="$RESULTSDIR/test-net40-coreunit-results.xml"
-    if [ "$CI" = '1' ]; then
-        ERRORFILE="$RESULTSDIR/test-net40-coreunit-errors.log"
-        OUTPUTFILE="$RESULTSDIR/test-net40-coreunit-output.log"
-	    ERRORARG="--err:\"$ERRORFILE\""
-	    OUTPUTARG="--output:\"$OUTPUTFILE\""
-    fi
-
-    if ! printeval "mono $NUNIT3_CONSOLE --verbose --framework:V4.0 --result:\"$XMLFILE;format=nunit3\" $OUTPUTARG $ERRORARG --work:\"$FSCBINPATH\" \"$FSCBINPATH/FSharp.Core.UnitTests.dll\" $WHERE_ARG_NUNIT"; then
-        if [ -f "$OUTPUTFILE" ]; then
-            echo -----------------------------------------------------------------
-            cat "$OUTPUTFILE"
-        fi
-        if [ -f "$ERRORFILE" ]; then
-            echo -----------------------------------------------------------------
-            cat "$ERRORFILE"
-        fi
-        echo -----------------------------------------------------------------
-        echo Error: Running tests net40-coreunit failed, see logs above -- FAILED
-        echo -----------------------------------------------------------------
-        exit 1
-    fi
-fi
-
-#  ---------------- portable-coreunit  -----------------------
-
-if [ "$TEST_PORTABLE_COREUNIT_SUITE" = '1' ]; then
-
-    OUTPUTARG=""
-    ERRORARG=""
-    OUTPUTFILE=""
-    ERRORFILE=""
-    XMLFILE="$RESULTSDIR/test-portable-coreunit-results.xml"
-
-    if [ "$CI" = '1' ]; then
-    	OUTPUTFILE="$RESULTSDIR/test-portable-coreunit-output.log"
-	    ERRORFILE="$RESULTSDIR/test-portable-coreunit-errors.log"
-        ERRORARG="--err:\"$ERRORFILE\""
-        OUTPUTARG="--output:\"$OUTPUTFILE\""
-	fi
-
-    if ! printeval "mono $NUNIT3_CONSOLE /framework:V4.0 /result=\"$XMLFILE;format=nunit3\" $OUTPUTARG $ERRORARG /work=\"$FSCBINPATH\" \"$FSCBINPATH/../../portable7/bin/FSharp.Core.UnitTests.dll\" \"$FSCBINPATH/../../portable47/bin/FSharp.Core.UnitTests.dll\" \"$FSCBINPATH/../../portable78/bin/FSharp.Core.UnitTests.dll\" \"$FSCBINPATH/../../portable259/bin/FSharp.Core.UnitTests.dll\" $WHERE_ARG_NUNIT"; then
-        if [ -f "$OUTPUTFILE" ]; then
-            echo -----------------------------------------------------------------
-            cat "$OUTPUTFILE"
-        fi
-        if [ -f "$ERRORFILE" ]; then
-            echo -----------------------------------------------------------------
-            cat "$ERRORFILE"
-        fi
-        echo -----------------------------------------------------------------
-        echo Error: Running tests portable-coreunit failed, see logs above -- FAILED
-        echo -----------------------------------------------------------------
-        exit 1
-    fi
-fi
-
-#  ---------------- coreclr-coreunit  -----------------------
-
-if [ "$TEST_CORECLR_COREUNIT_SUITE" = '1' ]; then
-
-    XMLFILE="$RESULTSDIR/test-coreclr-coreunit-results.xml"
-    OUTPUTFILE="$RESULTSDIR/test-coreclr-coreunit-output.log"
-    ERRORFILE="$RESULTSDIR/test-coreclr-coreunit-errors.log"
-
-    if ! printeval "$_dotnetexe \"${_scriptdir}tests/testbin/$BUILD_CONFIG/coreclr/FSharp.Core.UnitTests/FSharp.Core.UnitTests.dll\" $WHERE_ARG_NUNIT"; then
-        echo -----------------------------------------------------------------
-        echo Error: Running tests coreclr-coreunit failed, see logs above-- FAILED
-        echo -----------------------------------------------------------------
-        exit 1
-    fi
-fi
-
-# ---------------- coreclr-fsharp  -----------------------
-
-if [ "$TEST_CORECLR_FSHARP_SUITE" = '1' ]; then
-
-    export single_threaded=true
-    export permutations=FSC_CORECLR
-
-    OUTPUTARG=""
-    ERRORARG=""
-    OUTPUTFILE=""
-    ERRORFILE=""
-    XMLFILE="$RESULTSDIR/test-coreclr-fsharp-results.xml"
-    if ! printeval "$_dotnetexe \"${_scriptdir}tests/testbin/$BUILD_CONFIG/coreclr/FSharp.Tests.FSharpSuite.DrivingCoreCLR/FSharp.Tests.FSharpSuite.DrivingCoreCLR.dll\" $WHERE_ARG_NUNIT"; then
-        echo -----------------------------------------------------------------
-        echo Error: Running tests coreclr-fsharp failed, see logs above-- FAILED
-        echo -----------------------------------------------------------------
-        exit 1
-    fi
-fi
-
-# ---------------- net40-fsharpqa  -----------------------
-
-OSARCH="${PROCESSOR_ARCHITECTURE:-x64}"
-
-# Set this to 1 in order to use an external compiler host process
-#    This only has an effect when running the FSHARPQA tests, but can
-#    greatly speed up execution since fsc.exe does not need to be spawned thousands of times
-HOSTED_COMPILER=1
-
-if [ "$TEST_NET40_FSHARPQA_SUITE" = '1' ]; then
-
-	export FSC="$FSCBINPATH/fsc.exe"
-	export FSCOREDLLPATH="$FSCBINPATH/FSharp.Core.dll"
-	export PATH="$FSCBINPATH;$PATH"
-
-    if ! command -v perl > /dev/null; then
-		failwith "perl is not in the PATH, it is required for the net40-fsharpqa test suite"
-	fi
-
-	OUTPUTFILE=test-net40-fsharpqa-results.log
-	ERRORFILE=test-net40-fsharpqa-errors.log
-	FAILENV=test-net40-fsharpqa-errors
-
-	{ pushd "${_scriptdir}tests/fsharpqa/source" && \
-      printeval "perl tests/fsharpqa/testenv/bin/runall.pl -resultsroot $RESULTSDIR -results $OUTPUTFILE -log $ERRORFILE -fail $FAILENV -cleanup:no $TTAGS_ARG_RUNALL $PARALLEL_ARG" && \
-      popd; } || {
-        if [ -f "$RESULTSDIR/$OUTPUTFILE" ]; then
-            echo -----------------------------------------------------------------
-            cat "$RESULTSDIR/$OUTPUTFILE"
-        fi
-        if [ -f "$RESULTSDIR/$ERRORFILE" ]; then
-            echo -----------------------------------------------------------------
-            cat "$RESULTSDIR/$ERRORFILE"
-        fi
-        echo -----------------------------------------------------------------
-        echo Error: Running tests net40-fsharpqa failed, see logs above -- FAILED
-        echo -----------------------------------------------------------------
-        exit 1
-      }
-fi
->>>>>>> 6cc78a80
+make Configuration=release